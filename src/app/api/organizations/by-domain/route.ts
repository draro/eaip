import { NextRequest, NextResponse } from "next/server";
import connectDB from "@/lib/mongodb";
import Organization from "@/models/Organization";

export async function GET(request: NextRequest) {
  try {
    const { searchParams } = new URL(request.url);
    const domain = searchParams.get("domain");

    if (!domain) {
      return NextResponse.json(
        { success: false, error: "Domain parameter is required" },
        { status: 400 }
      );
    }

    await connectDB();

    // Clean domain for comparison (remove protocol if present)
    const cleanDomain = domain
      .toLowerCase()
      .replace(/^https?:\/\//, "")
      .split("/")[0];

    // Look up organization by domain OR publicUrl (case-insensitive)
    // This allows matching both:
    // 1. Primary domain (e.g., "flyclim.com")
    // 2. Public URL / custom domain (e.g., "demoaip.flyclim.com")
    const organization = await Organization.findOne({
      $or: [
        { domain: cleanDomain },
        { domain: domain.toLowerCase() },
        { "settings.publicUrl": { $regex: new RegExp(cleanDomain, "i") } },
      ],
<<<<<<< HEAD
    }).select("_id name domain status settings branding");
    console.log("organization found:", organization);
=======
    }).lean() as any;

>>>>>>> 406a53fa
    console.log("Organization lookup by domain:", {
      requestedDomain: domain.toLowerCase(),
      cleanDomain: cleanDomain,
      foundOrg: organization,
    });

    if (!organization) {
      return NextResponse.json(
        { success: false, error: "Organization not found for this domain" },
        { status: 404 }
      );
    }

    // Check if organization is active
    if (organization.status !== "active") {
      return NextResponse.json(
        { success: false, error: "Organization is not active" },
        { status: 403 }
      );
    }

    return NextResponse.json({
      success: true,
      organization: organization,
    });
  } catch (error) {
    console.error("Error looking up organization by domain:", error);
    return NextResponse.json(
      { success: false, error: "Failed to lookup organization" },
      { status: 500 }
    );
  }
}<|MERGE_RESOLUTION|>--- conflicted
+++ resolved
@@ -26,19 +26,14 @@
     // This allows matching both:
     // 1. Primary domain (e.g., "flyclim.com")
     // 2. Public URL / custom domain (e.g., "demoaip.flyclim.com")
-    const organization = await Organization.findOne({
+    const organization = (await Organization.findOne({
       $or: [
         { domain: cleanDomain },
         { domain: domain.toLowerCase() },
         { "settings.publicUrl": { $regex: new RegExp(cleanDomain, "i") } },
       ],
-<<<<<<< HEAD
-    }).select("_id name domain status settings branding");
-    console.log("organization found:", organization);
-=======
-    }).lean() as any;
+    }).lean()) as any;
 
->>>>>>> 406a53fa
     console.log("Organization lookup by domain:", {
       requestedDomain: domain.toLowerCase(),
       cleanDomain: cleanDomain,
